--- conflicted
+++ resolved
@@ -12,11 +12,7 @@
 rand = "0.8.5"
 lru = "0.12.3"
 chainhook-sdk = { version = "=0.12.10", features = ["zeromq"] }
-<<<<<<< HEAD
 # chainhook-sdk = { version = "=0.12.10", path = "../../../chainhook/components/chainhook-sdk", features = ["zeromq"] }
-=======
-# chainhook-sdk = { version = "=0.12.7", path = "../../../chainhook/components/chainhook-sdk", features = ["zeromq"] }
->>>>>>> 80946536
 hiro-system-kit = "0.3.1"
 reqwest = { version = "0.11", default-features = false, features = [
     "stream",
