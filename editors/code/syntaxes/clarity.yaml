$schema: https://raw.githubusercontent.com/martinring/tmlanguage/master/tmlanguage.json
name: clarity
scopeName: source.clar
uuid: f09c317d-fb99-410f-b88e-7272bb2af68d

patterns:
  - include: "#comment"
  - include: "#datatype"
  - include: "#keyword"
  - include: "#number"
  - include: "#string"
  - include: "#define"
  - include: "#lang-func"
  - include: "#tuple-key"

repository:
  comment:
    name: comment.line.semicolon.clarity
    match: (?x) (?<=^|[()\[\]{}",'`;\s]) (;) .* $

  datatype:
    name: "storage.type.clarity"
    match: (?x)
      (?<=^|[\s:(){},])
      (tuple|list|response|optional|buff|string-ascii|string-utf8|principal|bool|int|uint)
      (?=[\s(){},])

  keyword:
    name: "constant.language.clarity"
    match: |
      (?x)
        (?<=^|[\s:(){},]) 
        (?:block-height|burn-block-height|contract-caller|false|is-in-regtest|none|stx-liquid-supply|true|tx-sender)
        (?=[\s(){},])

  number:
    name: constant.numeric.clarity
    match: |
      (?x)
        (?<=^|[\s:(){},])
        # principal address + trait + contract address
        \'[0-9A-Z]{28,41}(:?\.[a-zA-Z][a-zA-Z0-9\-]+){0,2}|
        # hex values
        0x[0-9a-f]{2,}|
        # unsigned integers
        u[0-9]+|
        # integers
        [0-9]+
        (?=[\s(){},]|$)

  string:
    name: string.quoted.double.clarity
    begin: '"'
    beginCaptures:
      "0":
        name: punctuation.definition.string.begin.clarity
    end: '"'
    endCaptures:
      "0":
        name: punctuation.definition.string.end.clarity
    patterns:
      - include: "#escape-char"

  escape-char:
    name: constant.character.escape.clarity
    match: \\.

  lang-func:
    match: |
      (?x)
        (?<=^|[(]) \s*
        (
          and|append|as-contract|as-max-len\?|asserts!|at-block|begin|concat|contract-call\?|contract-of|
          default-to|element-at|err|filter|fold|ft-burn\?|ft-get-balance|ft-get-supply|ft-mint\?|ft-transfer\?|
          get|get-block-info\?|hash160|if|impl-trait|index-of|is-eq|is-err|is-none|is-ok|is-some|keccak256|
          len|let|list|log2|map|map-delete|map-get\?|map-insert|map-set|match|merge|mod|nft-burn\?|nft-get-owner\?|
          nft-mint\?|nft-transfer\?|not|ok|or|pow|principal-of\?|print|secp256k1-recover\?|secp256k1-verify|sha256|
          sha512|sha512/256|some|sqrti|stx-burn\?|stx-get-balance|stx-transfer\?|to-int|to-uint|try!|unwrap-err-panic|
          unwrap-err!|unwrap-panic|unwrap!|var-get|var-set|xor
        ) \s+
    name: keyword.control.clarity

  define:
    patterns:
      - include: "#define-func"
      - include: "#define-var"
      - include: "#set-func"

  set-func:
    begin: |
      (?x)
        (?<=^|[(]) \s*
        (var-get|var-set|map-get\?|map-set|map-insert|get) \s+
        ([a-z][a-zA-Z0-9_-]+) \s*
    beginCaptures:
      "1":
        name: keyword.control.clarity
      "2":
        name: variable.other.clarity
    end: "\\)"
    endCaptures:
      "0":
        name: punctuation.section.end.clarity
    patterns:
      - include: "#lang-func"
      - include: "#tuple-key"
      - include: "#number"

  define-func:
    begin: |
      (?x)
        (?<=^|[(]) \s*
        (define-(?:public|private|read-only)) \s+
        (\() \s*
        ([a-z][a-zA-Z0-9_-]*) \s*
    beginCaptures:
      "1":
        name: storage.type.clarity
      "2":
        name: punctuation.section.begin.clarity
      "3":
        name: entity.name.function.clarity
    end: "\\)"
    endCaptures:
      "0":
        name: punctuation.section.end.clarity
    patterns:
      - include: "#args"

  define-var:
    match: |
      (?x)
        (?<=^[(]) \s*
        (use-trait|(define-(?:constant|data-var|map|fungible-token|non-fungible-token|trait))) \s+
        ([a-zA-Z][a-zA-Z0-9_-]*)
    captures:
      "1":
        name: storage.type.clarity
      "2":
        name: variable.other.clarity

  tuple-key:
    name: entity.name.type.clarity
    match: |
      (?x)
<<<<<<< HEAD
        ([a-z][a-zA-Z0-9_-]+)(?=:)

=======
        ([a-z][a-zA-Z0-9_-]*)(?=:)
      
>>>>>>> 940644f7
  args:
    begin: |
      (?x)
        (?<=^|[(]) \s*
        ([a-z][a-zA-Z0-9_-]*) \s*
    beginCaptures:
      "0":
        name: variable.parameter.clarity
    end: "\\)"
    endCaptures:
      "0":
        name: punctuation.section.end.clarity
    patterns:
      - include: "#datatype"
      - include: "#tuple-key"
      - include: "#number"<|MERGE_RESOLUTION|>--- conflicted
+++ resolved
@@ -143,13 +143,7 @@
     name: entity.name.type.clarity
     match: |
       (?x)
-<<<<<<< HEAD
         ([a-z][a-zA-Z0-9_-]+)(?=:)
-
-=======
-        ([a-z][a-zA-Z0-9_-]*)(?=:)
-      
->>>>>>> 940644f7
   args:
     begin: |
       (?x)
